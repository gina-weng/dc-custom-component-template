# dc-custom-component-template

This repository contains a template for creating custom components for your deepset Cloud pipelines. Components are Python code snippets that perform specific tasks within your pipeline. This template will guide you through all the necessary elements your custom component must include.
<<<<<<< HEAD
This template contains two sample components which are ready to be used: 
  - `CharacterSplitter` implemented in `/src/dc_custom_component/components/preprocessors/character_splitter.py`: A component that splits documents into smaller chunks by the number of characters you set. You can use it in indexing pipelines.
  - `KeywordBooster` implemented in `/src/dc_custom_component/components/rankers/keyword_booster.py`: A component that boosts the score of documents that contain specific keywords. You can use it in query pipelines.

We've created these examples to help you understand how to structure your components. When importing your custom components to deepset Cloud, you can remove or rename the `preprocessors` and `rankers` folders with the sample components, if you're not planning to use them. 

This template serves as a custom components library for your organization. Only the components present in the most recently uploaded template are available for use in your pipelines. 
=======
In addition this repository contains two sample components which are ready to be used: 
  - `CharacterSplitter` implemented in `/src/dc_custom_component/example_components/preprocessors/character_splitter.py` to be used in indexing pipelines
  - `KeywordBooster` implemented in `/src/dc_custom_component/example_components/rankers/keyword_booster.py` to be used in query pipelines
>>>>>>> 1cc287b2

## Documentation
For more information about custom components, see [Custom Components](https://docs.deepset.ai/docs/custom-components). 
For a step-by-step guide on creating custom components, see [Create a Custom Component](https://docs.deepset.ai/docs/create-a-custom-component).

## 1. Setting up your local dev environment

### Prerequisites

- Python v3.10 or v3.11
- `hatch` package manager

### Hatch: A Python Package Manager

We use `hatch` to manage our Python packages. Install it with pip:

Linux and macOS:
```bash
pip install hatch
```

Windows:
Follow the instructions under https://hatch.pypa.io/1.12/install/#windows

Once installed, create a virtual environment by running:

```bash
hatch shell
```

This installs all necessary packages needed to create a custom component. You can reference this virtual environment in your IDE.

For more information on hatch, see [the official Hatch documentation](https://hatch.pypa.io/).

## 2. Developing your custom component

### Structure

| File | Description |
|------|-------------|
<<<<<<< HEAD
| `/src/dc_custom_component/components` | Directory for implementing custom components. You can logically group custom components in sub-directories. See how sample components are grouped by type. |
| `/src/dc_custom_component/__about__.py` | Your custom components' version. deepset Cloud always uses the latest version. Bump the version every time you update your component before uploading it to deepset Cloud. |
| `/pyproject.toml` | Information about the project. If needed, add your components' dependencies in this file in the `dependencies` section. |

Note that the location of your custom component implementation defines your component's `type` to be used in pipeline YAML. For example, the sample components have the following types because of their location:
  - `dc_custom_component.components.preprocessor.character_splitter.CharacterSplitter`
  - `dc_custom_component.components.rankers.keyword_booster.KeyWordBooster`
=======
| `/src/dc_custom_component/components` | Directory for implementing custom components. You can logically group custom components in sub-directories. E.g. see how example components are grouped by type. |
| `/src/dc_custom_component/__about__.py` | Your custom components' version. deepset Cloud always uses the latest version. Bump the version every time you update your component before uploading it to deepset Cloud. |
| `/pyproject.toml` | Information about the project. If needed, add your components' dependencies in this file in the `dependencies` section. |

Note that the location of your custom component implementation defines the type name of your component to be used in pipeline YAML. E.g. our example components have the following type names:
  - `dc_custom_component.example_components.preprocessor.character_splitter.CharacterSplitter`
  - `dc_custom_component.example_components.rankers.keyword_booster.KeyWordBooster`
>>>>>>> 1cc287b2

Here is how you would add them to a pipeline:
```yaml
components:
  splitter:
    type: dc_custom_component.components.preprocessor.character_splitter.CharacterSplitter
    init_parameters: {}
  ...
    
```
### Formatting
We defined a suite of formatting tools. To format your code, run:

```bash
hatch run code-quality:all
```

### Testing

It's crucial to thoroughly test your custom component before uploading it to deepset Cloud. Consider adding unit tests and integration tests to ensure your component functions correctly within a pipeline.
- pytest is ready to be used with hatch
- implement your tests under `/test`
- run `hatch run tests`

## 3. Uploading your custom component

1. Fork this repository.
2. Navigate to the `/src/dc_custom_component/components/` folder.
<<<<<<< HEAD
3. Add your custom components following the examples.
4. Update the components' version in `/src/__about__.py`.
5. Format your code using the `hatch run code-quality:all` command.
6. Zip your project by running the following command from inside of this project:
   - On Linux and macOS: `hatch run dc:create-zip`
   - On Windows: `hatch run dc:create-zip-windows`
   This creates a zip file called `custom_component.zip` in the repository directory.
7. Upload your zip file to deepset Cloud using the [Import Custom Components endpoint](https://api.cloud.deepset.ai/api/v1/#operation/import_custom_component). Here is a sample code you can use as a starting point for your request:
```cURL
curl --request POST \
     --url https://api.cloud.deepset.ai/api/v2/custom_components \
     --header 'accept: application/json' \
     --header 'Authorization: Bearer api_XXX' \
     --form 'file=@"/path/to/custom/component/custom_component.zip";type=application/zip'
```
=======
3. Add your custom components following the examples under `/src/dc_custom_component/example_components/`.
4. Delete example components under `/src/dc_custom_component/example_components/`.
5. Update the components' version in `/src/__about__.py`.
6. Format your code using the `hatch run code-quality:all` command. (hatch commands work from project root directory only)
7. Set your [deepset Cloud API key](https://docs.cloud.deepset.ai/v2.0/docs/generate-api-key).
   - On Linux and macOS: `export API_KEY=<TOKEN>`
   - On Windows: `SET API_KEY=<TOKEN>`
8. Upload your project by running the following command from inside of this project:
   - On Linux and macOS: `hatch run dc:build-and-push`
   - On Windows: `hatch run dc:build-windows` and `hatch run dc:push-windows`
   This creates a zip file called `custom_component.zip` in the `dist` directory and uploads it to deepset Cloud.
>>>>>>> 1cc287b2

For detailed instructions, refer to our documentation on [Creating a Custom Component](https://docs.deepset.ai/docs/create-a-custom-component).<|MERGE_RESOLUTION|>--- conflicted
+++ resolved
@@ -1,19 +1,13 @@
 # dc-custom-component-template
 
 This repository contains a template for creating custom components for your deepset Cloud pipelines. Components are Python code snippets that perform specific tasks within your pipeline. This template will guide you through all the necessary elements your custom component must include.
-<<<<<<< HEAD
 This template contains two sample components which are ready to be used: 
-  - `CharacterSplitter` implemented in `/src/dc_custom_component/components/preprocessors/character_splitter.py`: A component that splits documents into smaller chunks by the number of characters you set. You can use it in indexing pipelines.
-  - `KeywordBooster` implemented in `/src/dc_custom_component/components/rankers/keyword_booster.py`: A component that boosts the score of documents that contain specific keywords. You can use it in query pipelines.
+  - `CharacterSplitter` implemented in `/src/dc_custom_component/example_components/preprocessors/character_splitter.py`: A component that splits documents into smaller chunks by the number of characters you set. You can use it in indexing pipelines.
+  - `KeywordBooster` implemented in `/src/dc_custom_component/example_components/rankers/keyword_booster.py`: A component that boosts the score of documents that contain specific keywords. You can use it in query pipelines.
 
-We've created these examples to help you understand how to structure your components. When importing your custom components to deepset Cloud, you can remove or rename the `preprocessors` and `rankers` folders with the sample components, if you're not planning to use them. 
+We've created these examples to help you understand how to structure your components. When importing your custom components to deepset Cloud, you can remove or rename the `example_components` folder with the sample components, if you're not planning to use them. 
 
 This template serves as a custom components library for your organization. Only the components present in the most recently uploaded template are available for use in your pipelines. 
-=======
-In addition this repository contains two sample components which are ready to be used: 
-  - `CharacterSplitter` implemented in `/src/dc_custom_component/example_components/preprocessors/character_splitter.py` to be used in indexing pipelines
-  - `KeywordBooster` implemented in `/src/dc_custom_component/example_components/rankers/keyword_booster.py` to be used in query pipelines
->>>>>>> 1cc287b2
 
 ## Documentation
 For more information about custom components, see [Custom Components](https://docs.deepset.ai/docs/custom-components). 
@@ -54,23 +48,13 @@
 
 | File | Description |
 |------|-------------|
-<<<<<<< HEAD
 | `/src/dc_custom_component/components` | Directory for implementing custom components. You can logically group custom components in sub-directories. See how sample components are grouped by type. |
 | `/src/dc_custom_component/__about__.py` | Your custom components' version. deepset Cloud always uses the latest version. Bump the version every time you update your component before uploading it to deepset Cloud. |
 | `/pyproject.toml` | Information about the project. If needed, add your components' dependencies in this file in the `dependencies` section. |
 
 Note that the location of your custom component implementation defines your component's `type` to be used in pipeline YAML. For example, the sample components have the following types because of their location:
-  - `dc_custom_component.components.preprocessor.character_splitter.CharacterSplitter`
-  - `dc_custom_component.components.rankers.keyword_booster.KeyWordBooster`
-=======
-| `/src/dc_custom_component/components` | Directory for implementing custom components. You can logically group custom components in sub-directories. E.g. see how example components are grouped by type. |
-| `/src/dc_custom_component/__about__.py` | Your custom components' version. deepset Cloud always uses the latest version. Bump the version every time you update your component before uploading it to deepset Cloud. |
-| `/pyproject.toml` | Information about the project. If needed, add your components' dependencies in this file in the `dependencies` section. |
-
-Note that the location of your custom component implementation defines the type name of your component to be used in pipeline YAML. E.g. our example components have the following type names:
   - `dc_custom_component.example_components.preprocessor.character_splitter.CharacterSplitter`
   - `dc_custom_component.example_components.rankers.keyword_booster.KeyWordBooster`
->>>>>>> 1cc287b2
 
 Here is how you would add them to a pipeline:
 ```yaml
@@ -99,34 +83,15 @@
 
 1. Fork this repository.
 2. Navigate to the `/src/dc_custom_component/components/` folder.
-<<<<<<< HEAD
 3. Add your custom components following the examples.
 4. Update the components' version in `/src/__about__.py`.
-5. Format your code using the `hatch run code-quality:all` command.
-6. Zip your project by running the following command from inside of this project:
-   - On Linux and macOS: `hatch run dc:create-zip`
-   - On Windows: `hatch run dc:create-zip-windows`
-   This creates a zip file called `custom_component.zip` in the repository directory.
-7. Upload your zip file to deepset Cloud using the [Import Custom Components endpoint](https://api.cloud.deepset.ai/api/v1/#operation/import_custom_component). Here is a sample code you can use as a starting point for your request:
-```cURL
-curl --request POST \
-     --url https://api.cloud.deepset.ai/api/v2/custom_components \
-     --header 'accept: application/json' \
-     --header 'Authorization: Bearer api_XXX' \
-     --form 'file=@"/path/to/custom/component/custom_component.zip";type=application/zip'
-```
-=======
-3. Add your custom components following the examples under `/src/dc_custom_component/example_components/`.
-4. Delete example components under `/src/dc_custom_component/example_components/`.
-5. Update the components' version in `/src/__about__.py`.
-6. Format your code using the `hatch run code-quality:all` command. (hatch commands work from project root directory only)
-7. Set your [deepset Cloud API key](https://docs.cloud.deepset.ai/v2.0/docs/generate-api-key).
+5. Format your code using the `hatch run code-quality:all` command. (Note that hatch commands work from the project root directory only.)
+6. Set your [deepset Cloud API key](https://docs.cloud.deepset.ai/v2.0/docs/generate-api-key).
    - On Linux and macOS: `export API_KEY=<TOKEN>`
-   - On Windows: `SET API_KEY=<TOKEN>`
-8. Upload your project by running the following command from inside of this project:
+   - On Windows: `set API_KEY=<TOKEN>`
+7. Upload your project by running the following command from inside of this project:
    - On Linux and macOS: `hatch run dc:build-and-push`
    - On Windows: `hatch run dc:build-windows` and `hatch run dc:push-windows`
    This creates a zip file called `custom_component.zip` in the `dist` directory and uploads it to deepset Cloud.
->>>>>>> 1cc287b2
 
 For detailed instructions, refer to our documentation on [Creating a Custom Component](https://docs.deepset.ai/docs/create-a-custom-component).